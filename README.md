# Rules Harvester

[![CircleCI](https://circleci.com/gh/valtech-sd/rule-harvester.svg?style=svg)](https://circleci.com/gh/valtech-sd/rule-harvester)
[![License: MIT](https://img.shields.io/badge/License-MIT-yellow.svg)](https://opensource.org/licenses/MIT)
[![TypeScript](https://badges.frapsoft.com/typescript/code/typescript.svg)](https://github.com/ellerbrock/typescript-badges/)
[![semantic-release](https://img.shields.io/badge/%20%20%F0%9F%93%A6%F0%9F%9A%80-semantic--release-e10079.svg)](https://github.com/semantic-release/semantic-release)


## Overview

Rule Harvester is a general purpose rules engine. The Rules Engine receives an input and then processes rule definitions 
against the input, changing that input along the way. Finally, the processed input is passed to an output.

The rules engine comes with CORE INPUTS and OUTPUTS but also supports custom inputs and outputs. 

This package makes heavy use of [Rules.Js](https://github.com/bluealba/rules-js). We have a desire to use some specific 
patterns and as a result we have decided to build our own rule harvester based off of Rules.Js. 

## What is a Rules Engine?

A Rules Engine allows you to run rules against a piece of data, altering that data as the rules go. It allows you to use 
an event source (by way of the input provider) to input data into the same set of rules. Each rules will modify the input 
as it sees fit and in the end will provide a single output. During that process, it is possible to run any number of 
asynchronous or synchronous function calls.

## Features
<<<<<<< HEAD

- Support for chainable Rules where each rule modifies the input, then subsequent rules received the modified input.
- Rules defined using JSON.
- Support for closures (functions) as part of the rules engine.
- Support for custom javascript functions within your conditions or actions.
- Simple syntax with lots of flexibility.
- Nested conditions.
=======
- Chainable Rules where each rule modifies the input for another rule to make use of.
- Define rules using JSON.
- Add any number of closures (functions) to the rules engine.
- Use any number of custom javascript functions within your conditions or actions.
- Simple syntax with lots of flexibility.
- Nested conditions.

## TL:DR;

Jump straight to our [example](#Example) to get started right away!
>>>>>>> 7489e629

## Terms/Syntax

Lets begin by definig certain terms.

### Facts (input)

The data coming from an input to the Rules Engine are called **Facts**. When a blob of data is passed to the Rule Harvester, that input is the 
start state of the facts. An fact can just be a string but in most cases facts will be a JSON object of some sort. 
Each rule will then act on a fact and modify it as needed. 

### Inputs

Inputs are what send data into the Rule Harvester. The data brought in by the input becomes the start of the facts that 
will be processed while running through the rules. An input provider must contain the function `registerInput(applyInputCb)` 
where `applyInputCb` is passed in from the ruleHarvester to the input provider and is called by the input provider to run 
facts against your rules. `applyInputCb` can take facts and a runtime context as arguments. `runtimeContext` extends the 
context when calling closures. If the `runtimeContext` contains `{testValue: 1}` then the context that is passed into a 
closure will contain `context.testvalue = 1`. This is useful for passing something like a specialty logger that needs to 
log some sort of run specific context.

### Outputs

Outputs receive the final modified facts from the Rules Engine. In some cases it may write a file based on the output 
facts. In other cases, it may do an http REST call of some sort. An output provider must contain the 
function `outputResult({ facts, error, errorGroup })` where facts are the output modified facts after all rules
have been processed.

### Closures

Closures are functions that can be called from within a rule. All closures need to be defined by the calling system. 
Those closures will then be passed into the rule harvester during initialization.

The following is an example closure that sets a sale tax percentage value inside the facts object.

```javascript
[
  {
    name: 'setSalesTaxPercentage',
    handler(facts, context) {
      facts.setSalesTaxPercentage = context.parameters.percentage
      return facts;
    },
    options: { required: ['percentage'] },
  }
]
```

### Rules

A rule is the smallest piece that will used to define what the rules harvester does.

The following is one way to define them.

```javascript
{ 
    when: [{closure: "checkProductType", type: "digital"}],
    then: [
        {closure: "calculateTaxes" }
        {closure: "calculateTotalPrice" }
    ] 
}
```

Alternatively the above rule definition could be simplified to...

```javascript
{ 
    when: {closure: "checkProductType", type: "digital"},
    then: [
        "calculateTaxes"
        "calculateTotalPrice"
    ]
}
```
 
The above rule would perform a certain action on facts when a certain closure `checkProductType` determines that a
product type is "digital". In this case, the actions would be `calculateTaxes` and `calculateTotalPrice`. All of the 
three items `checkProductType`, `calculateTaxes`, and `calculateTotalPrice` are closures that you get to define.

#### Closures as conditions

When you use a closure in the "when:" clause of a rule, we can say that the closure is a "condition". The output of
closures used in "when:" clauses of rules should be `true` or `false`.

#### Closures as actions

When you use a closure in the "then:" clause of a rule, we can say that the closure is an "action". The output of
closures used in "then:" clauses of rules should be the CHANGED FACTS, which are then passed further downstream to 
other rules. 

An action should change the `facts` object as needed, then return the `facts` object.

#### Closure as a Parameter to another Closure

A closure can support being passed the name of another closure as a Parameter. This is similar to how JavaScript functions can 
receive functions as arguments.

<<<<<<< HEAD
A closure can support Parameters. Similar to how JavaScript functions can receive arguments, these are properties are
passed into the function that implements the closure.

In order to use closure parameters you need to use options when setting up a closure. In the following example 
`calculatePercentage` is a closure parameter. You will want to pass both `facts` and `context` into the closure arguments.
=======
In order to pass a closure as a parameter you need to use **options** when setting up the main closure. For example:
>>>>>>> 7489e629

```javascript
[
   {
      /**
       * setSalesTaxPercentage
       * Set the sales tax percentage, by calling ANOTHER closure, whose name is passed in as a parameter
       * to this closure! The passed in closure must be defined, of course!
       * @param - facts
       * @param - context
       * @return - Set the salesTaxPercentage in the facts
       **/
      name: 'setSalesTaxPercentage', // 1
      // 2
      options: {
         closureParameters: ['percentClosureName'],
      },
      handler(facts, context) {
         // 3
         facts.salesTaxPercentage = context.parameters.percentClosureName.process(
             facts,
             context
         );
         return facts;
      },
   },
   {
      /**
       * getSalesTaxPercentageFl
       * Get the sales tax percentage for Florida
       * @param - facts
       * @param - context
       * @return - The salesTaxPercentage for Florida
       **/
      name: 'getSalesTaxPercentageFl', // 4
      handler(facts, context) {
         return 6.0;
      },
   },
   {
      /**
       * getSalesTaxPercentageCa
       * Get the sales tax percentage for California
       * @param - facts
       * @param - context
       * @return - The salesTaxPercentage for California
       **/
      name: 'getSalesTaxPercentageCa', // 5
      handler(facts, context) {
         return 7.5;
      },
   },
]
```

In the above example: (Match the numbers below in the code above)
1. **setSalesTaxPercentage** is our main closure for setting the Sales Tax percent. We are going to set it by calling
   another closure for each state.
1. Notice how in this main closure, you set `options` so that the engine recognizes the parameter `percentClosureName` 
   as a closure and loads it at runtime.
1. Also note how you have to use a special syntax to "call" the parameter closure. We use the method `.process(facts, contaxt)` to
   call the underlying closure and fetch results.
1. In this section we declare our state specific closure for Florida. Note how it just returns a primitive in our case, 
   specifically the Sales Tax rate as a number!
1. Similarly, we declare our state specific closure for California. Similar to the Florida closure, this too just returns
   a number!

#### Path Parameters De-referencing (^)

Until this point, you've passed static values, like strings and numbers, to closures as parameters. What if you
want to reference a fact property for a comparison? This is where de-referencing comes in!

You can use the caret character (`^`), sometimes called a "hat", to start a property name to specify that the parameter
value should be treated as a path in the facts object instead of a static value. 

To illustrate this, let's start from this fact:
```json
{
    "product": "AwesomeEbookOfSomeSort",
    "shipping": {
        "street": "123 sweet st.",
        "city": "San Diego",
        "state": "CA",
        "zip": "12345"
    },
    "name": "Fred Jones",
    "email": "fred@testsite.com",
    "type": "digital",
    "price": 240.00
}
```

<<<<<<< HEAD
In the following example, `percentages.digital` is a path contained in the facts object. The parameters gets to the 
function handler as `percentage` without the leading `^` character and the value of `percentage` will equal 
`facts.percentage.digital`. If `facts.percentage.digital = 0.1` then when the `saleTaxPercentage` closure is called it 
will have `context.parameters.percentage` value be `0.1`.
=======
If you wanted to run a rule if `type` === "digital", you would represent it as follows:
>>>>>>> 7489e629

```javascript
{ 
    when: [{closure: "equal", value1: "^type", value2: "digital"}],
    then: [
       //... include other rules here ...
    ] 
}
```

In the above, the `equal` closure (not included in the example, just presented here for illustration purposes) will 
be called and passed the **value** of your Facts object for the property `type` and the string "digital". The `equal` 
closure, as the name implies, returns true/false based on the equality of the two passed values.

<<<<<<< HEAD
The following is an example of deep dereferencing with an object. Notice how the top level salesArguments must have a 
=======
##### Deep De-referencing With Objects

The following is an example of deep de-referencing with an object. Notice how the top level salesArguments must have a 
>>>>>>> 7489e629
hat (^) and the field key within that object must have the leading hat (^).

```javascript
{ 
    when: [{closure: "checkProductType", type: "digital"}],
    then: [
        {closure: "salesTaxPercentage", "^salesArguments": { "^percentage" : "percentage.digital" } }
    ] 
}
```

The following is an example of deep de-referencing with an array. In the following example "salesOneCalculation.value" would be dereferenced but 123 would not be. With arrays the value must have a leading hat (^) for the nested parameter to be dereferenced. Note also, the top level "values" field had to have a leading hat (^).

```javascript
{ 
    when: [{closure: "checkProductType", type: "digital"}],
    then: [
        {closure: "sum" ,"^values": ["^salesOneCalculation.value", 123] }
    ] 
}
```

### Rule Groups

A Rule Group is simply an array of rules with a name attached. Keep in mind that rule groups act as reducers. Each 
step modifies the fact for the next rule to work on.

```javascript
{
    name: "process-order",
    rules: [{ 
        when: [{closure: "checkProductType", type: "digital"}],
        then: [
            { closure: "calculateTaxes" },
            { closure: "calculateTotalPrice" }
        ] 
    }]
}
```

### Rules Corpus

The Rule Corpus is an array of rule groups. This is what is passed into the rule harvester during initialization. The 
following is a small example of a Rule Corpus.

```javascript
[ 
    {
        name: "process-digital-item-orders",
        rules: [{ 
            when: [{closure: "checkProductType", type: "digital"}],
            then: [
                { closure: "setSalesTaxPercentage", percentage: 0 }, 
            ], 
        }]
    },
    // Add more rule groups here
]
```

### Configuration

The package comes with some configuration options.

| Option            | type                    | description                                |
| ----------------- | ----------------------- | ------------------------------------------ |
| provider          | Object                  | An object containing the following options |
| provider.outputs  | Array<IOutputProvider>  | This is an array of output provders        |
| provider.inputs   | Array<IInputProvider>   | This is an array of input providers        |
| provider.corpus   | Array<ICorpusRuleGroup> | This is an array of rule groups            |
| provider.closures | Array<IClosure>         | Array of rule closures                     |
| closureHandlerWrapper | (facts:any, context:any, handler:Function)=>Promise<any>| Wrapper function for all functional closures |


The following shows how this can be configured

```javascript
const RuleHarvester = require('rule-harvester');

let ruleHarvester = new RuleHarvester({
    providers: {
        outputs: [ /* Output Provider */ ],
        inputs: [ /* Input Provier */ ],
        corpus: /* Rules corpus array */
        closures: /* Rules Closures array*/
    }
});

// To actually start the rule harvester do the following
ruleHarvester.start()
```

## Example

<<<<<<< HEAD
The following example processes any JSON files dropped into `./examples/input_watch_path`. It will load the JSON form 
each file and pass it into the Rule Harvester. The Rule Harvester will calculate taxes and total price for the order 
then pass the modified facts to the output provider. The output provider then will output a txt file in `./examples/output_order_dispatch` 
that will show the order details.
=======
This repo provides a full example in the **examples** directory. The following are some snippets out of our example. 
This example will process any JSON files located in `./examples/input_watch_path`. It will load the JSON and pass it 
into the rule harvester. The rule harvester will calculate taxes and total price for the order then the output provider 
will output a txt file in `./examples/output_order_dispatch` that will show the order details.
>>>>>>> 7489e629

> **Note:** The full example can be found in the `./examples` directory.

To run the full example:
1. Go to the example directory and run `npm i` to install packages.
1. Then with the dependencies installed, run `npm run start`.
1. Go to the example directory and run `cp example_* input_watch_path/`.
1. You should see several output files in `./examples/output_order_dispatch` that show the output of processing each order.

### Input Provider Example

The following example watches `./examples/input_watch_path` for new files. It then passes the file to the Rule Harvester
and deletes the original file.

```javascript
const chokidar = require('chokidar');
const fs = require('fs');
const { promisify } = require('util');
const readFile = promisify(fs.readFile);
const unlink = promisify(fs.unlink);
var path = require('path');

module.exports = class RuleInputProviderFileWatcher {
  // 1
  async registerInput(applyInputCb) { 
    
    const handleEvent = async path => {
      // 2
      const inputStr = await readFile(path); 
      const inputObj = JSON.parse(inputStr.toString());
      inputObj.file = path;
      // 3
      await unlink(path);
      // 4
      await applyInputCb(inputObj);
    };

    // 5
    chokidar
      .watch(path.resolve(__dirname) + '/../../input_watch_path', {ignoreInitial: true})
      .on('add', handleEvent);
  }
};
```

Notes:
1. You declare this class an input provider by implementing the `registerInput` method.
1. The provider will be called when a file is added into the directory being watched. It then reads each file, 
   converts the contents to a JSON object, and adds the file path to json for later use.
1. Once the provider instance is done with the file, it deletes it.
1. Finally, the provider passes the JSON object to the rules harvester where it will become "facts" in the rules 
   processing chain.

### Output Provider Example

After the Rules Engine runs, we have some resulting output which is handed to the output provider.

```javascript
const fs = require('fs');
const { promisify } = require('util');
const writeFile = promisify(fs.writeFile);
var path = require('path');

module.exports = class RuleOutputProviderFile {

  // 1
  async outputResult({ facts, error, errorGroup }) {
    // 2
    await writeFile(
      `${path.resolve(__dirname)}/../../output_order_dispatch/${path.basename(
        facts.file
      )}.txt`,
      facts.orderDispatch
    );

    // 3
    console.log('Facts At Completion', facts);
  }
};
```

Notes:
1. You declare this class an output provider by implementing the `outputResult` method.
1. This class simply writes the orderDispatch string from the `facts` to the ./output_order_dispatch directory as an
   order file.
1. In addition, the class also logs the facts as received to the console.

### Corpus Example

Below is a corpus example. This is where we define what the rules engine actually does with the input facts before 
calling the output. 

Since this library makes heavy use of Rules.js, you can read more details at [Rules.Js](https://github.com/bluealba/rules-js) 
on how to define rules. 

However, here is a primer. Each closure must be defined in our closure array, and the rule-harvester library will add 
that closure to the closure registry. In essence a closure is a function that the corpus definition acts on. Closures 
can be defined with function handlers or as an array of rules similar to how the corpus definitions are defined. Note 
that rules can be nested and when doing so, you can achieve better performance by not repeating multiple conditions
unnecessarily.

```javascript
module.exports = [
   // First validate the order
   {
      name: 'Validate the incoming order',
      rules: [
         {
            when: 'always',
            then: [{ closure: 'validateOrder' }],
         },
      ],
   },
   // Now that we've validated, fire off some rules only for VALID ORDERS
   {
      name: 'process valid orders',
      rules: [
         {
            when: 'orderIsValid',
            then: [
               // Set the Sales Tax for Digital Orders first since those don't have per-state sales tax
               {
                  name: 'process digital item orders',
                  rules: [
                     {
                        when: [{ closure: 'checkProductType', type: 'digital' }],
                        then: [
                           { closure: 'setSalesTaxPercentageFixed', percentage: 0 },
                        ],
                     },
                  ],
               },
               // Next Set the Sales Tax for Non-Digital Orders where we do have to check the state
               {
                  name: 'process non digital item orders',
                  rules: [
                     {
                        when: [{ closure: 'checkNotProductType', type: 'digital' }],
                        then: [
                           // Set the Sales Tax according to the order's state
                           {
                              name: 'process by state',
                              rules: [
                                 {
                                    when: [{ closure: 'checkShippingState', state: 'FL' }],
                                    then: [
                                       {
                                          closure: 'setSalesTaxPercentage',
                                          percentClosureName: 'getSalesTaxPercentageFl',
                                       },
                                    ],
                                 },
                                 {
                                    when: [{ closure: 'checkShippingState', state: 'CA' }],
                                    then: [
                                       {
                                          closure: 'setSalesTaxPercentage',
                                          percentClosureName: 'getSalesTaxPercentageCa',
                                       },
                                    ],
                                 },
                              ],
                           },
                        ],
                     },
                  ],
               },
               // Now that we have Sales Tax set based on the above criteria, we can process the order finally!
               {
                  name: 'Send the Order Bill',
                  rules: [
                     {
                        when: 'always',
                        then: [
                           { closure: 'calculateTaxes' },
                           { closure: 'calculateTotalPrice' },
                           { closure: 'buildOrderDispatch' },
                        ],
                     },
                  ],
               },
            ],
         },
      ],
   },
   // And fire off some rules only for INVALID ORDERS
   {
      name: 'Process invalid Orders',
      rules: [
         {
            when: 'orderIsNotValid',
            then: [{ closure: 'buildOrderDispatch_InvalidOrder' }],
         },
      ],
   },
];
```

This Rule Set does the following with each of the inputs it receives:
1. Calls a validation closure and marks the order as valid or invalid depending on that closure's logic.
1. Processes the order if it's valid (which has nested rules to do a bit more processing)
   1. When the item is a digital item, sets the sales tax to 0% directly.
   1. When the item is non-digital, introduces another nested rule to add sales tax by state.
      1. When the shipping state is FL, set sales tax to whatever the parameter closure getSalesTaxPercentageFl returns.
         1. The getSalesTaxPercentageFl returns 6.0%.
      1. When shipping state is CA, set sales tax to whatever the parameter closure getSalesTaxPercentageCa returns.
         1. The getSalesTaxPercentageCa returns 7.5%.
   1. Still with a valid order, calculates taxes, total price and then builds an order dispatch.
1. Alternatively, processes an invalid order which builds an invalid order dispatch.

### Closure Definitions Example

In order for the rules to work, we add closure functions that we reference in the corpus. Closure functions are defined 
using a name, handler, and possibly some options. The handler function takes facts and context as the input and outputs 
the resulting facts. Context can contain parameters that are passed into it. In addition, a corpus can be defined with 
an array of rules similar to how the corpus definitions are defined. Just add a rules[] array field to the closure 
definition and remove the handler function.

<<<<<<< HEAD
For example: `setSalesTaxPercentage` closure looks like the following. Word of caution. Whatever the handler returns 
=======
For example: setSalesTaxPercentage closure looks like the following. Word of caution: whatever the handler returns 
>>>>>>> 7489e629
becomes the new facts. By our convention, the facts are intended to be changed, and we extend the facts at each step. 
Each rule and each group should extend the facts. If null or undefined or some other junk data is inserted 
unintentionally then it could cause the engine to not work as intended. For this reason, all closures should validate 
data to be present before performing actions!

> **Note:** Any closure that changes `facts` must also return the changed `facts` object, otherwise, the modification 
> will not be seen in the rules that follow!

```javascript
module.exports = [
   {
      /**
       * setSalesTaxPercentageFixed
       * Set the sales tax percentage to a fixed value passed into the closure.
       * @param - facts
       * @param - context
       * @return - Set the salesTaxPercentage in the facts
       **/
      name: 'setSalesTaxPercentageFixed',
      handler(facts, context) {
         facts.salesTaxPercentage = context.parameters.percentage;
         return facts;
      },
   },
  // Other closures defined here
]
```

> **Note:** It is also possible for a closure to receive not just static parameters (like 'percentage' above) but also
> a reference to another closure to use inside the main closure. See [Closure as a Parameter to another Closure](#closure-as-a-parameter-to-another-closure).

### Configuration example

The following is an example of how to configure the rule harvester

```javascript
const { default: RuleHarvester } = require('rule-harvester');
// Import all providers

let ruleHarvester = new RuleHarvester({
  providers: {
    inputs: [new RuleInputProviderDirectoryWatcher()],
    outputs: [new RuleOutputProviderFile()],
    corpus: ruleCorpus,
    closures: ruleClosures,
    logger: logger,
  },
});

ruleHarvester.start();
```

## Rule Harvester Internals

In this section, we call out interesting implementation details of Rule Harvester.

### Injecting Context into Inputs, Outputs, and Closures

In some cases, it's helpful to be able to inject context into a closure that lies outside of Facts from an input provider. 
For example, for a logger with specific context info. This is data that really does not fit in the facts object but are 
helpful from the context of the closures and even any Output providers. Rules-js does not have this functionality, so 
Rule Harvester wraps the facts object, closure functions and inputs/outputs with some extra context. This is then unwrapped 
and exposed as needed, especially when interfacing with Rules-js.

For instance, in the **example** provided in this repo, we use context to hold the "name" of the order file being 
processed. Here is what that looks like in the input provider:

```javascript
// Add context to input so we can store the file path of the order file
let context = {orderFile: path}; // 1

// Other code ommitted here

// Pass to rules harvester ("inputObj" will be passed as "facts" to the rules engine).
await applyInputCb(inputObj, context); // 2
```

Note:
1. We create a context variable to hold a context object of our choice. This must be an object although it can take any 
   form of your choice! (See below for a few property names that are not allowed.)
1. We then pass that context into the method `applyInputCb()` along with our `inputObj` (which becomes our `facts` into
   the rules engine) and the `context` we just created.
   
With this in place, the context is then exposed to each and every closure. For example:

```javascript
module.exports = [
   {
      name: 'someFancyClosure',
      handler(facts, context) {
         // Act on your facts, note `context` is available here! You can use it in updating facts, performing logic, etc. 
         return facts;
      },
   },
   // Other closures defined here
]
```

Similarly, context is passed into Outputs as well. For example:

```javascript
  async outputResult({ facts, error, errorGroup, context }) {
    // Note facts, context and other items are exposed here as well! 
  }
```

**Context property names that are not allowed in Context**

The following properties are not allowed in the root of a context object since they are used already by Rule-Harvester
for other functionality:

- engine
- parameters
- rulesFired
- currentRuleFlowActivated
- fact

### ruleGroupOverrides

// TODO: Add a description of how a certain Input can call for a specific named Rule Group.
// TODO: Add as an example.

## License

Rules Harvester uses an MIT license. Please refer to the license [here](LICENSE.md).<|MERGE_RESOLUTION|>--- conflicted
+++ resolved
@@ -24,7 +24,6 @@
 asynchronous or synchronous function calls.
 
 ## Features
-<<<<<<< HEAD
 
 - Support for chainable Rules where each rule modifies the input, then subsequent rules received the modified input.
 - Rules defined using JSON.
@@ -32,18 +31,10 @@
 - Support for custom javascript functions within your conditions or actions.
 - Simple syntax with lots of flexibility.
 - Nested conditions.
-=======
-- Chainable Rules where each rule modifies the input for another rule to make use of.
-- Define rules using JSON.
-- Add any number of closures (functions) to the rules engine.
-- Use any number of custom javascript functions within your conditions or actions.
-- Simple syntax with lots of flexibility.
-- Nested conditions.
 
 ## TL:DR;
 
 Jump straight to our [example](#Example) to get started right away!
->>>>>>> 7489e629
 
 ## Terms/Syntax
 
@@ -142,15 +133,11 @@
 A closure can support being passed the name of another closure as a Parameter. This is similar to how JavaScript functions can 
 receive functions as arguments.
 
-<<<<<<< HEAD
 A closure can support Parameters. Similar to how JavaScript functions can receive arguments, these are properties are
 passed into the function that implements the closure.
 
 In order to use closure parameters you need to use options when setting up a closure. In the following example 
 `calculatePercentage` is a closure parameter. You will want to pass both `facts` and `context` into the closure arguments.
-=======
-In order to pass a closure as a parameter you need to use **options** when setting up the main closure. For example:
->>>>>>> 7489e629
 
 ```javascript
 [
@@ -243,14 +230,7 @@
 }
 ```
 
-<<<<<<< HEAD
-In the following example, `percentages.digital` is a path contained in the facts object. The parameters gets to the 
-function handler as `percentage` without the leading `^` character and the value of `percentage` will equal 
-`facts.percentage.digital`. If `facts.percentage.digital = 0.1` then when the `saleTaxPercentage` closure is called it 
-will have `context.parameters.percentage` value be `0.1`.
-=======
 If you wanted to run a rule if `type` === "digital", you would represent it as follows:
->>>>>>> 7489e629
 
 ```javascript
 { 
@@ -265,13 +245,9 @@
 be called and passed the **value** of your Facts object for the property `type` and the string "digital". The `equal` 
 closure, as the name implies, returns true/false based on the equality of the two passed values.
 
-<<<<<<< HEAD
-The following is an example of deep dereferencing with an object. Notice how the top level salesArguments must have a 
-=======
 ##### Deep De-referencing With Objects
 
-The following is an example of deep de-referencing with an object. Notice how the top level salesArguments must have a 
->>>>>>> 7489e629
+The following is an example of deep de-referencing with an object. Notice how the top level salesArguments must have a
 hat (^) and the field key within that object must have the leading hat (^).
 
 ```javascript
@@ -366,17 +342,10 @@
 
 ## Example
 
-<<<<<<< HEAD
-The following example processes any JSON files dropped into `./examples/input_watch_path`. It will load the JSON form 
-each file and pass it into the Rule Harvester. The Rule Harvester will calculate taxes and total price for the order 
-then pass the modified facts to the output provider. The output provider then will output a txt file in `./examples/output_order_dispatch` 
-that will show the order details.
-=======
 This repo provides a full example in the **examples** directory. The following are some snippets out of our example. 
 This example will process any JSON files located in `./examples/input_watch_path`. It will load the JSON and pass it 
 into the rule harvester. The rule harvester will calculate taxes and total price for the order then the output provider 
 will output a txt file in `./examples/output_order_dispatch` that will show the order details.
->>>>>>> 7489e629
 
 > **Note:** The full example can be found in the `./examples` directory.
 
@@ -595,11 +564,7 @@
 an array of rules similar to how the corpus definitions are defined. Just add a rules[] array field to the closure 
 definition and remove the handler function.
 
-<<<<<<< HEAD
 For example: `setSalesTaxPercentage` closure looks like the following. Word of caution. Whatever the handler returns 
-=======
-For example: setSalesTaxPercentage closure looks like the following. Word of caution: whatever the handler returns 
->>>>>>> 7489e629
 becomes the new facts. By our convention, the facts are intended to be changed, and we extend the facts at each step. 
 Each rule and each group should extend the facts. If null or undefined or some other junk data is inserted 
 unintentionally then it could cause the engine to not work as intended. For this reason, all closures should validate 
